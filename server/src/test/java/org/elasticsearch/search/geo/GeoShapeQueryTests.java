--- conflicted
+++ resolved
@@ -89,17 +89,8 @@
     }
 
     public void testNullShape() throws Exception {
-<<<<<<< HEAD
         String mapping = Strings.toString(createMapping());
-        client().admin().indices().prepareCreate("test").addMapping("type1", mapping, XContentType.JSON).execute().actionGet();
-=======
-        String mapping = Strings.toString(XContentFactory.jsonBuilder().startObject().startObject("type1")
-                .startObject("properties").startObject("location")
-                .field("type", "geo_shape")
-                .endObject().endObject()
-                .endObject().endObject());
         client().admin().indices().prepareCreate("test").addMapping("type1", mapping, XContentType.JSON).get();
->>>>>>> a27f2efc
         ensureGreen();
 
         client().prepareIndex("test", "type1", "aNullshape").setSource("{\"location\": null}", XContentType.JSON)
@@ -109,18 +100,8 @@
     }
 
     public void testIndexPointsFilterRectangle() throws Exception {
-<<<<<<< HEAD
         String mapping = Strings.toString(createMapping());
-        client().admin().indices().prepareCreate("test").addMapping("type1", mapping, XContentType.JSON).execute().actionGet();
-=======
-        String mapping = Strings.toString(XContentFactory.jsonBuilder().startObject().startObject("type1")
-                .startObject("properties").startObject("location")
-                .field("type", "geo_shape")
-                .field("tree", "quadtree")
-                .endObject().endObject()
-                .endObject().endObject());
         client().admin().indices().prepareCreate("test").addMapping("type1", mapping, XContentType.JSON).get();
->>>>>>> a27f2efc
         ensureGreen();
 
         client().prepareIndex("test", "type1", "1").setSource(jsonBuilder().startObject()
@@ -161,23 +142,12 @@
     }
 
     public void testEdgeCases() throws Exception {
-<<<<<<< HEAD
         XContentBuilder xcb = XContentFactory.jsonBuilder().startObject().startObject("type1")
             .startObject("properties").startObject("location")
             .field("type", "geo_shape")
             .endObject().endObject().endObject().endObject();
         String mapping = Strings.toString(xcb);
-
-        client().admin().indices().prepareCreate("test").addMapping("type1", mapping, XContentType.JSON).execute().actionGet();
-=======
-        String mapping = Strings.toString(XContentFactory.jsonBuilder().startObject().startObject("type1")
-                .startObject("properties").startObject("location")
-                .field("type", "geo_shape")
-                .field("tree", "quadtree")
-                .endObject().endObject()
-                .endObject().endObject());
         client().admin().indices().prepareCreate("test").addMapping("type1", mapping, XContentType.JSON).get();
->>>>>>> a27f2efc
         ensureGreen();
 
         client().prepareIndex("test", "type1", "blakely").setSource(jsonBuilder().startObject()
@@ -208,18 +178,8 @@
     }
 
     public void testIndexedShapeReference() throws Exception {
-<<<<<<< HEAD
         String mapping = Strings.toString(createMapping());
-        client().admin().indices().prepareCreate("test").addMapping("type1", mapping, XContentType.JSON).execute().actionGet();
-=======
-        String mapping = Strings.toString(XContentFactory.jsonBuilder().startObject().startObject("type1")
-                .startObject("properties").startObject("location")
-                .field("type", "geo_shape")
-                .field("tree", "quadtree")
-                .endObject().endObject()
-                .endObject().endObject());
         client().admin().indices().prepareCreate("test").addMapping("type1", mapping, XContentType.JSON).get();
->>>>>>> a27f2efc
         createIndex("shapes");
         ensureGreen();
 
@@ -381,18 +341,13 @@
 
         logger.info("Created Random GeometryCollection containing {} shapes", gcb.numShapes());
 
-<<<<<<< HEAD
         if (randomBoolean()) {
-            client().admin().indices().prepareCreate("test").addMapping("type", "location", "type=geo_shape")
-                .execute().actionGet();
+            client().admin().indices().prepareCreate("test")
+                .addMapping("type", "location", "type=geo_shape").get();
         } else {
-            client().admin().indices().prepareCreate("test").addMapping("type", "location", "type=geo_shape,tree=quadtree")
-                .execute().actionGet();
-        }
-=======
-        client().admin().indices().prepareCreate("test").addMapping("type", "location", "type=geo_shape,tree=quadtree")
-                .get();
->>>>>>> a27f2efc
+            client().admin().indices().prepareCreate("test")
+                .addMapping("type", "location", "type=geo_shape,tree=quadtree").get();
+        }
 
         XContentBuilder docSource = gcb.toXContent(jsonBuilder().startObject().field("location"), null).endObject();
         client().prepareIndex("test", "type", "1").setSource(docSource).setRefreshPolicy(IMMEDIATE).get();
@@ -452,7 +407,7 @@
         geoShapeQueryBuilder.relation(ShapeRelation.INTERSECTS);
         SearchResponse result = client().prepareSearch("test").setTypes("type").setQuery(geoShapeQueryBuilder).get();
         assertSearchResponse(result);
-        assertTrue(result.getHits().totalHits > 0);
+        assertTrue(result.getHits().getTotalHits().value > 0);
     }
 
     /** tests querying a random geometry collection with a point */
