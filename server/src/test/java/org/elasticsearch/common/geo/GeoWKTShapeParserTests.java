/*
 * Licensed to Elasticsearch under one or more contributor
 * license agreements. See the NOTICE file distributed with
 * this work for additional information regarding copyright
 * ownership. Elasticsearch licenses this file to you under
 * the Apache License, Version 2.0 (the "License"); you may
 * not use this file except in compliance with the License.
 * You may obtain a copy of the License at
 *
 *    http://www.apache.org/licenses/LICENSE-2.0
 *
 * Unless required by applicable law or agreed to in writing,
 * software distributed under the License is distributed on an
 * "AS IS" BASIS, WITHOUT WARRANTIES OR CONDITIONS OF ANY
 * KIND, either express or implied.  See the License for the
 * specific language governing permissions and limitations
 * under the License.
 */
package org.elasticsearch.common.geo;

import org.apache.lucene.geo.GeoTestUtil;
import org.apache.lucene.geo.Line;
import org.elasticsearch.ElasticsearchException;
import org.elasticsearch.ElasticsearchParseException;
import org.elasticsearch.Version;
import org.elasticsearch.cluster.metadata.IndexMetaData;
import org.elasticsearch.common.UUIDs;
import org.elasticsearch.common.geo.builders.CoordinatesBuilder;
import org.elasticsearch.common.geo.builders.EnvelopeBuilder;
import org.elasticsearch.common.geo.builders.GeometryCollectionBuilder;
import org.elasticsearch.common.geo.builders.LineStringBuilder;
import org.elasticsearch.common.geo.builders.MultiLineStringBuilder;
import org.elasticsearch.common.geo.builders.MultiPointBuilder;
import org.elasticsearch.common.geo.builders.MultiPolygonBuilder;
import org.elasticsearch.common.geo.builders.PointBuilder;
import org.elasticsearch.common.geo.builders.PolygonBuilder;
import org.elasticsearch.common.geo.builders.ShapeBuilder;
import org.elasticsearch.common.geo.parsers.GeoWKTParser;
import org.elasticsearch.common.geo.parsers.ShapeParser;
import org.elasticsearch.common.settings.Settings;
import org.elasticsearch.common.xcontent.XContentBuilder;
import org.elasticsearch.common.xcontent.XContentFactory;
import org.elasticsearch.common.xcontent.XContentParser;
import org.elasticsearch.index.mapper.ContentPath;
import org.elasticsearch.index.mapper.LegacyGeoShapeFieldMapper;
import org.elasticsearch.index.mapper.Mapper;
import org.elasticsearch.test.geo.RandomShapeGenerator;
import org.locationtech.jts.geom.Coordinate;
import org.locationtech.jts.geom.LineString;
import org.locationtech.jts.geom.LinearRing;
import org.locationtech.jts.geom.MultiLineString;
import org.locationtech.jts.geom.Point;
import org.locationtech.jts.geom.Polygon;
import org.locationtech.spatial4j.exception.InvalidShapeException;
import org.locationtech.spatial4j.shape.Rectangle;
import org.locationtech.spatial4j.shape.Shape;
import org.locationtech.spatial4j.shape.ShapeCollection;
import org.locationtech.spatial4j.shape.jts.JtsPoint;

import java.io.IOException;
import java.util.ArrayList;
import java.util.Arrays;
import java.util.List;

import static org.elasticsearch.common.geo.builders.ShapeBuilder.SPATIAL_CONTEXT;
import static org.hamcrest.Matchers.containsString;
import static org.hamcrest.Matchers.hasToString;

/**
 * Tests for {@code GeoWKTShapeParser}
 */
public class GeoWKTShapeParserTests extends BaseGeoParsingTestCase {

    private static XContentBuilder toWKTContent(ShapeBuilder<?, ?> builder, boolean generateMalformed)
            throws IOException {
        String wkt = builder.toWKT();
        if (generateMalformed) {
            // malformed - extra paren
            // TODO generate more malformed WKT
            wkt += GeoWKTParser.RPAREN;
        }
        if (randomBoolean()) {
            // test comments
            wkt = "# " + wkt + "\n" + wkt;
        }
        return XContentFactory.jsonBuilder().value(wkt);
    }

    private void assertExpected(Object expected, ShapeBuilder<?, ?> builder, boolean useJTS) throws IOException {
        XContentBuilder xContentBuilder = toWKTContent(builder, false);
        assertGeometryEquals(expected, xContentBuilder, useJTS);
    }

    private void assertMalformed(ShapeBuilder<?, ?> builder) throws IOException {
        XContentBuilder xContentBuilder = toWKTContent(builder, true);
        assertValidException(xContentBuilder, ElasticsearchParseException.class);
    }

    @Override
    public void testParsePoint() throws IOException {
        GeoPoint p = RandomShapeGenerator.randomPoint(random());
        Coordinate c = new Coordinate(p.lon(), p.lat());
        Point expected = GEOMETRY_FACTORY.createPoint(c);
<<<<<<< HEAD
        boolean useJTS = randomBoolean();
        if (useJTS) {
            assertExpected(new JtsPoint(expected, SPATIAL_CONTEXT), new PointBuilder().coordinate(c), useJTS);
        } else {
            assertExpected(new GeoPoint(p.lat(), p.lon()), new PointBuilder().coordinate(c), useJTS);
        }
=======
        assertExpected(new JtsPoint(expected, SPATIAL_CONTEXT), new PointBuilder().coordinate(c), true);
        assertExpected(new GeoPoint(p.lat(), p.lon()), new PointBuilder().coordinate(c), false);
>>>>>>> 1a5553d4
        assertMalformed(new PointBuilder().coordinate(c));
    }

    @Override
    public void testParseMultiPoint() throws IOException {
        int numPoints = randomIntBetween(2, 100);
        List<Coordinate> coordinates = new ArrayList<>(numPoints);
<<<<<<< HEAD
        boolean useJTS = randomBoolean();
        for (int i = 0; i < numPoints; ++i) {
            coordinates.add(new Coordinate(GeoTestUtil.nextLongitude(), GeoTestUtil.nextLatitude()));
        }
        if (useJTS) {
            Shape[] shapes = new Shape[numPoints];
            for (int i = 0; i < numPoints; ++i) {
                Coordinate c = coordinates.get(i);
                shapes[i] = SPATIAL_CONTEXT.makePoint(c.x, c.y);
            }
            ShapeCollection<?> expected = shapeCollection(shapes);
            assertExpected(expected, new MultiPointBuilder(coordinates), useJTS);
        } else {
            double[][] shapes = new double[numPoints][2];
            for (int i = 0; i < numPoints; ++i) {
                Coordinate c = coordinates.get(i);
                shapes[i][0] = c.x;
                shapes[i][1] = c.y;
            }
            assertExpected(shapes, new MultiPointBuilder(coordinates), useJTS);
        }
=======
        for (int i = 0; i < numPoints; ++i) {
            coordinates.add(new Coordinate(GeoTestUtil.nextLongitude(), GeoTestUtil.nextLatitude()));
        }

        Shape[] shapes = new Shape[numPoints];
        for (int i = 0; i < numPoints; ++i) {
            Coordinate c = coordinates.get(i);
            shapes[i] = SPATIAL_CONTEXT.makePoint(c.x, c.y);
        }
        ShapeCollection<?> expected = shapeCollection(shapes);
        assertExpected(expected, new MultiPointBuilder(coordinates), true);

        double[][] luceneShapes = new double[numPoints][2];
        for (int i = 0; i < numPoints; ++i) {
            Coordinate c = coordinates.get(i);
            luceneShapes[i][0] = c.x;
            luceneShapes[i][1] = c.y;
        }
        assertExpected(luceneShapes, new MultiPointBuilder(coordinates), false);
>>>>>>> 1a5553d4
        assertMalformed(new MultiPointBuilder(coordinates));
    }

    private List<Coordinate> randomLineStringCoords() {
        int numPoints = randomIntBetween(2, 100);
        List<Coordinate> coordinates = new ArrayList<>(numPoints);
        GeoPoint p;
        for (int i = 0; i < numPoints; ++i) {
            p = RandomShapeGenerator.randomPointIn(random(), -90d, -90d, 90d, 90d);
            coordinates.add(new Coordinate(p.lon(), p.lat()));
        }
        return coordinates;
    }

    @Override
    public void testParseLineString() throws IOException {
        List<Coordinate> coordinates = randomLineStringCoords();
<<<<<<< HEAD
        boolean useJTS = randomBoolean();
        if (useJTS) {
            LineString expected = GEOMETRY_FACTORY.createLineString(coordinates.toArray(new Coordinate[coordinates.size()]));
            assertExpected(jtsGeom(expected), new LineStringBuilder(coordinates), useJTS);
        } else {
            double[] lats = new double[coordinates.size()];
            double[] lons = new double[lats.length];
            for (int i = 0; i < lats.length; ++i) {
                lats[i] = coordinates.get(i).y;
                lons[i] = coordinates.get(i).x;
            }
            assertExpected(new Line(lats, lons), new LineStringBuilder(coordinates), useJTS);
        }
=======

        LineString expected = GEOMETRY_FACTORY.createLineString(coordinates.toArray(new Coordinate[coordinates.size()]));
        assertExpected(jtsGeom(expected), new LineStringBuilder(coordinates), true);

        double[] lats = new double[coordinates.size()];
        double[] lons = new double[lats.length];
        for (int i = 0; i < lats.length; ++i) {
            lats[i] = coordinates.get(i).y;
            lons[i] = coordinates.get(i).x;
        }
        assertExpected(new Line(lats, lons), new LineStringBuilder(coordinates), false);
>>>>>>> 1a5553d4
    }

    @Override
    public void testParseMultiLineString() throws IOException {
        int numLineStrings = randomIntBetween(2, 8);
        List<LineString> lineStrings = new ArrayList<>(numLineStrings);
        MultiLineStringBuilder builder = new MultiLineStringBuilder();
        for (int j = 0; j < numLineStrings; ++j) {
            List<Coordinate> lsc = randomLineStringCoords();
            Coordinate [] coords = lsc.toArray(new Coordinate[lsc.size()]);
            lineStrings.add(GEOMETRY_FACTORY.createLineString(coords));
            builder.linestring(new LineStringBuilder(lsc));
        }
<<<<<<< HEAD
        boolean useJTS = randomBoolean();
        if (useJTS) {
            MultiLineString expected = GEOMETRY_FACTORY.createMultiLineString(
                lineStrings.toArray(new LineString[lineStrings.size()]));
            assertExpected(jtsGeom(expected), builder, useJTS);
        } else {
            Line[] lines = new Line[lineStrings.size()];
            for (int j = 0; j < lineStrings.size(); ++j) {
                Coordinate[] c = lineStrings.get(j).getCoordinates();
                lines[j] = new Line(Arrays.stream(c).mapToDouble(i->i.y).toArray(),
                    Arrays.stream(c).mapToDouble(i->i.x).toArray());
            }
            assertExpected(lines, builder, useJTS);
        }
=======

        MultiLineString expected = GEOMETRY_FACTORY.createMultiLineString(
            lineStrings.toArray(new LineString[lineStrings.size()]));
        assertExpected(jtsGeom(expected), builder, true);

        Line[] lines = new Line[lineStrings.size()];
        for (int j = 0; j < lineStrings.size(); ++j) {
            Coordinate[] c = lineStrings.get(j).getCoordinates();
            lines[j] = new Line(Arrays.stream(c).mapToDouble(i->i.y).toArray(),
                Arrays.stream(c).mapToDouble(i->i.x).toArray());
        }
        assertExpected(lines, builder, false);
>>>>>>> 1a5553d4
        assertMalformed(builder);
    }

    @Override
    public void testParsePolygon() throws IOException {
        PolygonBuilder builder = PolygonBuilder.class.cast(
            RandomShapeGenerator.createShape(random(), RandomShapeGenerator.ShapeType.POLYGON));
        Coordinate[] coords = builder.coordinates()[0][0];

<<<<<<< HEAD
        boolean useJTS = randomBoolean();
        if (useJTS) {
            LinearRing shell = GEOMETRY_FACTORY.createLinearRing(coords);
            Polygon expected = GEOMETRY_FACTORY.createPolygon(shell, null);
            assertExpected(jtsGeom(expected), builder, useJTS);
        } else {
            assertExpected(new org.apache.lucene.geo.Polygon(Arrays.stream(coords).mapToDouble(i->i.y).toArray(),
                Arrays.stream(coords).mapToDouble(i->i.x).toArray()), builder, useJTS);
        }
=======
        LinearRing shell = GEOMETRY_FACTORY.createLinearRing(coords);
        Polygon expected = GEOMETRY_FACTORY.createPolygon(shell, null);
        assertExpected(jtsGeom(expected), builder, true);
>>>>>>> 1a5553d4
        assertMalformed(builder);
    }

    @Override
    public void testParseMultiPolygon() throws IOException {
        int numPolys = randomIntBetween(2, 8);
        MultiPolygonBuilder builder = new MultiPolygonBuilder();
        PolygonBuilder pb;
        Coordinate[] coordinates;
        Polygon[] shapes = new Polygon[numPolys];
        LinearRing shell;
        for (int i = 0; i < numPolys; ++i) {
            pb = PolygonBuilder.class.cast(RandomShapeGenerator.createShape(random(), RandomShapeGenerator.ShapeType.POLYGON));
            builder.polygon(pb);
            coordinates = pb.coordinates()[0][0];
            shell = GEOMETRY_FACTORY.createLinearRing(coordinates);
            shapes[i] = GEOMETRY_FACTORY.createPolygon(shell, null);
        }

<<<<<<< HEAD
        boolean useJTS = randomBoolean();
        if (useJTS) {
            Shape expected = shapeCollection(shapes);
            assertExpected(expected, builder, useJTS);
        } else {
            org.apache.lucene.geo.Polygon[] polygons = new org.apache.lucene.geo.Polygon[shapes.length];
            for (int j = 0; j < polygons.length; ++j) {
                Coordinate[] c = shapes[j].getCoordinates();
                polygons[j] = new org.apache.lucene.geo.Polygon(Arrays.stream(c).mapToDouble(i->i.y).toArray(),
                    Arrays.stream(c).mapToDouble(i->i.x).toArray());
            }
            assertExpected(polygons, builder, useJTS);
        }
=======
        Shape expected = shapeCollection(shapes);
        assertExpected(expected, builder, true);
>>>>>>> 1a5553d4
        assertMalformed(builder);
    }

    public void testParsePolygonWithHole() throws IOException {
        // add 3d point to test ISSUE #10501
        List<Coordinate> shellCoordinates = new ArrayList<>();
        shellCoordinates.add(new Coordinate(100, 0));
        shellCoordinates.add(new Coordinate(101, 0));
        shellCoordinates.add(new Coordinate(101, 1));
        shellCoordinates.add(new Coordinate(100, 1));
        shellCoordinates.add(new Coordinate(100, 0));

        List<Coordinate> holeCoordinates = new ArrayList<>();
        holeCoordinates.add(new Coordinate(100.2, 0.2));
        holeCoordinates.add(new Coordinate(100.8, 0.2));
        holeCoordinates.add(new Coordinate(100.8, 0.8));
        holeCoordinates.add(new Coordinate(100.2, 0.8));
        holeCoordinates.add(new Coordinate(100.2, 0.2));

        PolygonBuilder polygonWithHole = new PolygonBuilder(new CoordinatesBuilder().coordinates(shellCoordinates));
        polygonWithHole.hole(new LineStringBuilder(holeCoordinates));

<<<<<<< HEAD
        boolean useJTS = randomBoolean();
        if (useJTS) {
            LinearRing shell = GEOMETRY_FACTORY.createLinearRing(
                shellCoordinates.toArray(new Coordinate[shellCoordinates.size()]));
            LinearRing[] holes = new LinearRing[1];
            holes[0] = GEOMETRY_FACTORY.createLinearRing(
                holeCoordinates.toArray(new Coordinate[holeCoordinates.size()]));
            Polygon expected = GEOMETRY_FACTORY.createPolygon(shell, holes);
            assertExpected(jtsGeom(expected), polygonWithHole, useJTS);
        } else {
            org.apache.lucene.geo.Polygon hole =
                new org.apache.lucene.geo.Polygon(
                    new double[] {0.8d, 0.8d, 0.2d, 0.2d, 0.8d}, new double[] {100.2d, 100.8d, 100.8d, 100.2d, 100.2d});
            org.apache.lucene.geo.Polygon p =
                new org.apache.lucene.geo.Polygon(
                    new double[] {0d, 1d, 1d, 0d, 0d}, new double[] {101d, 101d, 100d, 100d, 101d}, hole);
            assertExpected(p, polygonWithHole, useJTS);
        }
=======
        LinearRing shell = GEOMETRY_FACTORY.createLinearRing(
            shellCoordinates.toArray(new Coordinate[shellCoordinates.size()]));
        LinearRing[] holes = new LinearRing[1];
        holes[0] = GEOMETRY_FACTORY.createLinearRing(
            holeCoordinates.toArray(new Coordinate[holeCoordinates.size()]));
        Polygon expected = GEOMETRY_FACTORY.createPolygon(shell, holes);
        assertExpected(jtsGeom(expected), polygonWithHole, true);

        org.apache.lucene.geo.Polygon hole =
            new org.apache.lucene.geo.Polygon(
                new double[] {0.8d, 0.8d, 0.2d, 0.2d, 0.8d}, new double[] {100.2d, 100.8d, 100.8d, 100.2d, 100.2d});
        org.apache.lucene.geo.Polygon p =
            new org.apache.lucene.geo.Polygon(
                new double[] {0d, 1d, 1d, 0d, 0d}, new double[] {101d, 101d, 100d, 100d, 101d}, hole);
        assertExpected(p, polygonWithHole, false);
>>>>>>> 1a5553d4
        assertMalformed(polygonWithHole);
    }

    public void testParseMixedDimensionPolyWithHole() throws IOException {
        List<Coordinate> shellCoordinates = new ArrayList<>();
        shellCoordinates.add(new Coordinate(100, 0));
        shellCoordinates.add(new Coordinate(101, 0));
        shellCoordinates.add(new Coordinate(101, 1));
        shellCoordinates.add(new Coordinate(100, 1));
        shellCoordinates.add(new Coordinate(100, 0));

        // add 3d point to test ISSUE #10501
        List<Coordinate> holeCoordinates = new ArrayList<>();
        holeCoordinates.add(new Coordinate(100.2, 0.2, 15.0));
        holeCoordinates.add(new Coordinate(100.8, 0.2));
        holeCoordinates.add(new Coordinate(100.8, 0.8));
        holeCoordinates.add(new Coordinate(100.2, 0.8, 10.0));
        holeCoordinates.add(new Coordinate(100.2, 0.2));

        PolygonBuilder builder = new PolygonBuilder(new CoordinatesBuilder().coordinates(shellCoordinates));
        builder.hole(new LineStringBuilder(holeCoordinates));

        XContentBuilder xContentBuilder = XContentFactory.jsonBuilder().value(builder.toWKT());
        XContentParser parser = createParser(xContentBuilder);
        parser.nextToken();

        Settings indexSettings = Settings.builder()
            .put(IndexMetaData.SETTING_VERSION_CREATED, Version.V_6_3_0)
            .put(IndexMetaData.SETTING_NUMBER_OF_REPLICAS, 0)
            .put(IndexMetaData.SETTING_NUMBER_OF_SHARDS, 1)
            .put(IndexMetaData.SETTING_INDEX_UUID, UUIDs.randomBase64UUID()).build();

        Mapper.BuilderContext mockBuilderContext = new Mapper.BuilderContext(indexSettings, new ContentPath());
        final LegacyGeoShapeFieldMapper mapperBuilder =
            (LegacyGeoShapeFieldMapper)(new LegacyGeoShapeFieldMapper.Builder("test").ignoreZValue(false).build(mockBuilderContext));

        // test store z disabled
        ElasticsearchParseException e = expectThrows(ElasticsearchParseException.class,
            () -> ShapeParser.parse(parser, mapperBuilder));
        assertThat(e, hasToString(containsString("but [ignore_z_value] parameter is [false]")));
    }

    public void testParseMixedDimensionPolyWithHoleStoredZ() throws IOException {
        List<Coordinate> shellCoordinates = new ArrayList<>();
        shellCoordinates.add(new Coordinate(100, 0));
        shellCoordinates.add(new Coordinate(101, 0));
        shellCoordinates.add(new Coordinate(101, 1));
        shellCoordinates.add(new Coordinate(100, 1));
        shellCoordinates.add(new Coordinate(100, 0));

        // add 3d point to test ISSUE #10501
        List<Coordinate> holeCoordinates = new ArrayList<>();
        holeCoordinates.add(new Coordinate(100.2, 0.2, 15.0));
        holeCoordinates.add(new Coordinate(100.8, 0.2));
        holeCoordinates.add(new Coordinate(100.8, 0.8));
        holeCoordinates.add(new Coordinate(100.2, 0.8, 10.0));
        holeCoordinates.add(new Coordinate(100.2, 0.2));

        PolygonBuilder builder = new PolygonBuilder(new CoordinatesBuilder().coordinates(shellCoordinates));
        builder.hole(new LineStringBuilder(holeCoordinates));

        XContentBuilder xContentBuilder = XContentFactory.jsonBuilder().value(builder.toWKT());
        XContentParser parser = createParser(xContentBuilder);
        parser.nextToken();

        Settings indexSettings = Settings.builder()
            .put(IndexMetaData.SETTING_VERSION_CREATED, Version.V_6_3_0)
            .put(IndexMetaData.SETTING_NUMBER_OF_REPLICAS, 0)
            .put(IndexMetaData.SETTING_NUMBER_OF_SHARDS, 1)
            .put(IndexMetaData.SETTING_INDEX_UUID, UUIDs.randomBase64UUID()).build();

        Mapper.BuilderContext mockBuilderContext = new Mapper.BuilderContext(indexSettings, new ContentPath());
        final LegacyGeoShapeFieldMapper mapperBuilder =
            (LegacyGeoShapeFieldMapper)(new LegacyGeoShapeFieldMapper.Builder("test").ignoreZValue(true).build(mockBuilderContext));

        // test store z disabled
        ElasticsearchException e = expectThrows(ElasticsearchException.class,
            () -> ShapeParser.parse(parser, mapperBuilder));
        assertThat(e, hasToString(containsString("unable to add coordinate to CoordinateBuilder: coordinate dimensions do not match")));
    }

    public void testParsePolyWithStoredZ() throws IOException {
        List<Coordinate> shellCoordinates = new ArrayList<>();
        shellCoordinates.add(new Coordinate(100, 0, 0));
        shellCoordinates.add(new Coordinate(101, 0, 0));
        shellCoordinates.add(new Coordinate(101, 1, 0));
        shellCoordinates.add(new Coordinate(100, 1, 5));
        shellCoordinates.add(new Coordinate(100, 0, 5));

        PolygonBuilder builder = new PolygonBuilder(new CoordinatesBuilder().coordinates(shellCoordinates));

        XContentBuilder xContentBuilder = XContentFactory.jsonBuilder().value(builder.toWKT());
        XContentParser parser = createParser(xContentBuilder);
        parser.nextToken();

        Settings indexSettings = Settings.builder()
            .put(IndexMetaData.SETTING_VERSION_CREATED, Version.V_6_3_0)
            .put(IndexMetaData.SETTING_NUMBER_OF_REPLICAS, 0)
            .put(IndexMetaData.SETTING_NUMBER_OF_SHARDS, 1)
            .put(IndexMetaData.SETTING_INDEX_UUID, UUIDs.randomBase64UUID()).build();

        Mapper.BuilderContext mockBuilderContext = new Mapper.BuilderContext(indexSettings, new ContentPath());
        final LegacyGeoShapeFieldMapper mapperBuilder =
            (LegacyGeoShapeFieldMapper)(new LegacyGeoShapeFieldMapper.Builder("test").ignoreZValue(true).build(mockBuilderContext));

        ShapeBuilder<?, ?> shapeBuilder = ShapeParser.parse(parser, mapperBuilder);
        assertEquals(shapeBuilder.numDimensions(), 3);
    }

    public void testParseOpenPolygon() throws IOException {
        String openPolygon = "POLYGON ((100 5, 100 10, 90 10, 90 5))";

        XContentBuilder xContentBuilder = XContentFactory.jsonBuilder().value(openPolygon);
        XContentParser parser = createParser(xContentBuilder);
        parser.nextToken();

        Settings indexSettings = Settings.builder()
            .put(IndexMetaData.SETTING_VERSION_CREATED, Version.V_6_3_0)
            .put(IndexMetaData.SETTING_NUMBER_OF_REPLICAS, 0)
            .put(IndexMetaData.SETTING_NUMBER_OF_SHARDS, 1)
            .put(IndexMetaData.SETTING_INDEX_UUID, UUIDs.randomBase64UUID()).build();

        Mapper.BuilderContext mockBuilderContext = new Mapper.BuilderContext(indexSettings, new ContentPath());
        final LegacyGeoShapeFieldMapper defaultMapperBuilder =
            (LegacyGeoShapeFieldMapper)(new LegacyGeoShapeFieldMapper.Builder("test").coerce(false).build(mockBuilderContext));
        ElasticsearchParseException exception = expectThrows(ElasticsearchParseException.class,
            () -> ShapeParser.parse(parser, defaultMapperBuilder));
        assertEquals("invalid LinearRing found (coordinates are not closed)", exception.getMessage());

        final LegacyGeoShapeFieldMapper coercingMapperBuilder =
            (LegacyGeoShapeFieldMapper)(new LegacyGeoShapeFieldMapper.Builder("test").coerce(true).build(mockBuilderContext));
        ShapeBuilder<?, ?> shapeBuilder = ShapeParser.parse(parser, coercingMapperBuilder);
        assertNotNull(shapeBuilder);
        assertEquals("polygon ((100.0 5.0, 100.0 10.0, 90.0 10.0, 90.0 5.0, 100.0 5.0))", shapeBuilder.toWKT());
    }

    public void testParseSelfCrossingPolygon() throws IOException {
        // test self crossing ccw poly not crossing dateline
        List<Coordinate> shellCoordinates = new ArrayList<>();
        shellCoordinates.add(new Coordinate(176, 15));
        shellCoordinates.add(new Coordinate(-177, 10));
        shellCoordinates.add(new Coordinate(-177, -10));
        shellCoordinates.add(new Coordinate(176, -15));
        shellCoordinates.add(new Coordinate(-177, 15));
        shellCoordinates.add(new Coordinate(172, 0));
        shellCoordinates.add(new Coordinate(176, 15));

        PolygonBuilder poly = new PolygonBuilder(new CoordinatesBuilder().coordinates(shellCoordinates));
        XContentBuilder builder = XContentFactory.jsonBuilder().value(poly.toWKT());
        assertValidException(builder, InvalidShapeException.class);
    }

    public void testMalformedWKT() throws IOException {
        // malformed points in a polygon is a common typo
        String malformedWKT = "POLYGON ((100, 5) (100, 10) (90, 10), (90, 5), (100, 5)";
        XContentBuilder builder = XContentFactory.jsonBuilder().value(malformedWKT);
        assertValidException(builder, ElasticsearchParseException.class);
    }

    @Override
    public void testParseEnvelope() throws IOException {
        org.apache.lucene.geo.Rectangle r = GeoTestUtil.nextBox();
        EnvelopeBuilder builder = new EnvelopeBuilder(new Coordinate(r.minLon, r.maxLat), new Coordinate(r.maxLon, r.minLat));
<<<<<<< HEAD
        boolean useJTS = randomBoolean();
        if (useJTS) {
            Rectangle expected = SPATIAL_CONTEXT.makeRectangle(r.minLon, r.maxLon, r.minLat, r.maxLat);
            assertExpected(expected, builder, useJTS);
        } else {
            assertExpected(r, builder, useJTS);
        }
=======

        Rectangle expected = SPATIAL_CONTEXT.makeRectangle(r.minLon, r.maxLon, r.minLat, r.maxLat);
        assertExpected(expected, builder, true);
        assertExpected(r, builder, false);
>>>>>>> 1a5553d4
        assertMalformed(builder);
    }

    public void testInvalidGeometryType() throws IOException {
        XContentBuilder builder = XContentFactory.jsonBuilder().value("UnknownType (-1 -2)");
        assertValidException(builder, IllegalArgumentException.class);
    }

    @Override
    public void testParseGeometryCollection() throws IOException {
        if (rarely()) {
            // assert empty shape collection
            GeometryCollectionBuilder builder = new GeometryCollectionBuilder();
            Shape[] expected = new Shape[0];
            if (randomBoolean()) {
                assertEquals(shapeCollection(expected).isEmpty(), builder.buildS4J().isEmpty());
            } else {
                assertEquals(shapeCollection(expected).isEmpty(), ((Object[])builder.buildLucene()).length == 0);
            }
        } else {
            GeometryCollectionBuilder gcb = RandomShapeGenerator.createGeometryCollection(random());
<<<<<<< HEAD
            boolean useJTS = randomBoolean();
            if (useJTS) {
                assertExpected(gcb.buildS4J(), gcb, useJTS);
            } else {
                assertExpected(gcb.buildLucene(), gcb, useJTS);
            }
=======
            assertExpected(gcb.buildS4J(), gcb, true);
            assertExpected(gcb.buildLucene(), gcb, false);
>>>>>>> 1a5553d4
        }
    }

    public void testUnexpectedShapeException() throws IOException {
        XContentBuilder builder = toWKTContent(new PointBuilder(-1, 2), false);
        XContentParser parser = createParser(builder);
        parser.nextToken();
        ElasticsearchParseException e = expectThrows(ElasticsearchParseException.class,
            () -> GeoWKTParser.parseExpectedType(parser, GeoShapeType.POLYGON));
        assertThat(e, hasToString(containsString("Expected geometry type [polygon] but found [point]")));
    }
}<|MERGE_RESOLUTION|>--- conflicted
+++ resolved
@@ -101,17 +101,8 @@
         GeoPoint p = RandomShapeGenerator.randomPoint(random());
         Coordinate c = new Coordinate(p.lon(), p.lat());
         Point expected = GEOMETRY_FACTORY.createPoint(c);
-<<<<<<< HEAD
-        boolean useJTS = randomBoolean();
-        if (useJTS) {
-            assertExpected(new JtsPoint(expected, SPATIAL_CONTEXT), new PointBuilder().coordinate(c), useJTS);
-        } else {
-            assertExpected(new GeoPoint(p.lat(), p.lon()), new PointBuilder().coordinate(c), useJTS);
-        }
-=======
         assertExpected(new JtsPoint(expected, SPATIAL_CONTEXT), new PointBuilder().coordinate(c), true);
         assertExpected(new GeoPoint(p.lat(), p.lon()), new PointBuilder().coordinate(c), false);
->>>>>>> 1a5553d4
         assertMalformed(new PointBuilder().coordinate(c));
     }
 
@@ -119,29 +110,6 @@
     public void testParseMultiPoint() throws IOException {
         int numPoints = randomIntBetween(2, 100);
         List<Coordinate> coordinates = new ArrayList<>(numPoints);
-<<<<<<< HEAD
-        boolean useJTS = randomBoolean();
-        for (int i = 0; i < numPoints; ++i) {
-            coordinates.add(new Coordinate(GeoTestUtil.nextLongitude(), GeoTestUtil.nextLatitude()));
-        }
-        if (useJTS) {
-            Shape[] shapes = new Shape[numPoints];
-            for (int i = 0; i < numPoints; ++i) {
-                Coordinate c = coordinates.get(i);
-                shapes[i] = SPATIAL_CONTEXT.makePoint(c.x, c.y);
-            }
-            ShapeCollection<?> expected = shapeCollection(shapes);
-            assertExpected(expected, new MultiPointBuilder(coordinates), useJTS);
-        } else {
-            double[][] shapes = new double[numPoints][2];
-            for (int i = 0; i < numPoints; ++i) {
-                Coordinate c = coordinates.get(i);
-                shapes[i][0] = c.x;
-                shapes[i][1] = c.y;
-            }
-            assertExpected(shapes, new MultiPointBuilder(coordinates), useJTS);
-        }
-=======
         for (int i = 0; i < numPoints; ++i) {
             coordinates.add(new Coordinate(GeoTestUtil.nextLongitude(), GeoTestUtil.nextLatitude()));
         }
@@ -161,7 +129,6 @@
             luceneShapes[i][1] = c.y;
         }
         assertExpected(luceneShapes, new MultiPointBuilder(coordinates), false);
->>>>>>> 1a5553d4
         assertMalformed(new MultiPointBuilder(coordinates));
     }
 
@@ -179,22 +146,6 @@
     @Override
     public void testParseLineString() throws IOException {
         List<Coordinate> coordinates = randomLineStringCoords();
-<<<<<<< HEAD
-        boolean useJTS = randomBoolean();
-        if (useJTS) {
-            LineString expected = GEOMETRY_FACTORY.createLineString(coordinates.toArray(new Coordinate[coordinates.size()]));
-            assertExpected(jtsGeom(expected), new LineStringBuilder(coordinates), useJTS);
-        } else {
-            double[] lats = new double[coordinates.size()];
-            double[] lons = new double[lats.length];
-            for (int i = 0; i < lats.length; ++i) {
-                lats[i] = coordinates.get(i).y;
-                lons[i] = coordinates.get(i).x;
-            }
-            assertExpected(new Line(lats, lons), new LineStringBuilder(coordinates), useJTS);
-        }
-=======
-
         LineString expected = GEOMETRY_FACTORY.createLineString(coordinates.toArray(new Coordinate[coordinates.size()]));
         assertExpected(jtsGeom(expected), new LineStringBuilder(coordinates), true);
 
@@ -205,7 +156,6 @@
             lons[i] = coordinates.get(i).x;
         }
         assertExpected(new Line(lats, lons), new LineStringBuilder(coordinates), false);
->>>>>>> 1a5553d4
     }
 
     @Override
@@ -219,22 +169,6 @@
             lineStrings.add(GEOMETRY_FACTORY.createLineString(coords));
             builder.linestring(new LineStringBuilder(lsc));
         }
-<<<<<<< HEAD
-        boolean useJTS = randomBoolean();
-        if (useJTS) {
-            MultiLineString expected = GEOMETRY_FACTORY.createMultiLineString(
-                lineStrings.toArray(new LineString[lineStrings.size()]));
-            assertExpected(jtsGeom(expected), builder, useJTS);
-        } else {
-            Line[] lines = new Line[lineStrings.size()];
-            for (int j = 0; j < lineStrings.size(); ++j) {
-                Coordinate[] c = lineStrings.get(j).getCoordinates();
-                lines[j] = new Line(Arrays.stream(c).mapToDouble(i->i.y).toArray(),
-                    Arrays.stream(c).mapToDouble(i->i.x).toArray());
-            }
-            assertExpected(lines, builder, useJTS);
-        }
-=======
 
         MultiLineString expected = GEOMETRY_FACTORY.createMultiLineString(
             lineStrings.toArray(new LineString[lineStrings.size()]));
@@ -247,7 +181,6 @@
                 Arrays.stream(c).mapToDouble(i->i.x).toArray());
         }
         assertExpected(lines, builder, false);
->>>>>>> 1a5553d4
         assertMalformed(builder);
     }
 
@@ -257,21 +190,9 @@
             RandomShapeGenerator.createShape(random(), RandomShapeGenerator.ShapeType.POLYGON));
         Coordinate[] coords = builder.coordinates()[0][0];
 
-<<<<<<< HEAD
-        boolean useJTS = randomBoolean();
-        if (useJTS) {
-            LinearRing shell = GEOMETRY_FACTORY.createLinearRing(coords);
-            Polygon expected = GEOMETRY_FACTORY.createPolygon(shell, null);
-            assertExpected(jtsGeom(expected), builder, useJTS);
-        } else {
-            assertExpected(new org.apache.lucene.geo.Polygon(Arrays.stream(coords).mapToDouble(i->i.y).toArray(),
-                Arrays.stream(coords).mapToDouble(i->i.x).toArray()), builder, useJTS);
-        }
-=======
         LinearRing shell = GEOMETRY_FACTORY.createLinearRing(coords);
         Polygon expected = GEOMETRY_FACTORY.createPolygon(shell, null);
         assertExpected(jtsGeom(expected), builder, true);
->>>>>>> 1a5553d4
         assertMalformed(builder);
     }
 
@@ -291,24 +212,8 @@
             shapes[i] = GEOMETRY_FACTORY.createPolygon(shell, null);
         }
 
-<<<<<<< HEAD
-        boolean useJTS = randomBoolean();
-        if (useJTS) {
-            Shape expected = shapeCollection(shapes);
-            assertExpected(expected, builder, useJTS);
-        } else {
-            org.apache.lucene.geo.Polygon[] polygons = new org.apache.lucene.geo.Polygon[shapes.length];
-            for (int j = 0; j < polygons.length; ++j) {
-                Coordinate[] c = shapes[j].getCoordinates();
-                polygons[j] = new org.apache.lucene.geo.Polygon(Arrays.stream(c).mapToDouble(i->i.y).toArray(),
-                    Arrays.stream(c).mapToDouble(i->i.x).toArray());
-            }
-            assertExpected(polygons, builder, useJTS);
-        }
-=======
         Shape expected = shapeCollection(shapes);
         assertExpected(expected, builder, true);
->>>>>>> 1a5553d4
         assertMalformed(builder);
     }
 
@@ -331,26 +236,6 @@
         PolygonBuilder polygonWithHole = new PolygonBuilder(new CoordinatesBuilder().coordinates(shellCoordinates));
         polygonWithHole.hole(new LineStringBuilder(holeCoordinates));
 
-<<<<<<< HEAD
-        boolean useJTS = randomBoolean();
-        if (useJTS) {
-            LinearRing shell = GEOMETRY_FACTORY.createLinearRing(
-                shellCoordinates.toArray(new Coordinate[shellCoordinates.size()]));
-            LinearRing[] holes = new LinearRing[1];
-            holes[0] = GEOMETRY_FACTORY.createLinearRing(
-                holeCoordinates.toArray(new Coordinate[holeCoordinates.size()]));
-            Polygon expected = GEOMETRY_FACTORY.createPolygon(shell, holes);
-            assertExpected(jtsGeom(expected), polygonWithHole, useJTS);
-        } else {
-            org.apache.lucene.geo.Polygon hole =
-                new org.apache.lucene.geo.Polygon(
-                    new double[] {0.8d, 0.8d, 0.2d, 0.2d, 0.8d}, new double[] {100.2d, 100.8d, 100.8d, 100.2d, 100.2d});
-            org.apache.lucene.geo.Polygon p =
-                new org.apache.lucene.geo.Polygon(
-                    new double[] {0d, 1d, 1d, 0d, 0d}, new double[] {101d, 101d, 100d, 100d, 101d}, hole);
-            assertExpected(p, polygonWithHole, useJTS);
-        }
-=======
         LinearRing shell = GEOMETRY_FACTORY.createLinearRing(
             shellCoordinates.toArray(new Coordinate[shellCoordinates.size()]));
         LinearRing[] holes = new LinearRing[1];
@@ -366,7 +251,6 @@
             new org.apache.lucene.geo.Polygon(
                 new double[] {0d, 1d, 1d, 0d, 0d}, new double[] {101d, 101d, 100d, 100d, 101d}, hole);
         assertExpected(p, polygonWithHole, false);
->>>>>>> 1a5553d4
         assertMalformed(polygonWithHole);
     }
 
@@ -530,20 +414,10 @@
     public void testParseEnvelope() throws IOException {
         org.apache.lucene.geo.Rectangle r = GeoTestUtil.nextBox();
         EnvelopeBuilder builder = new EnvelopeBuilder(new Coordinate(r.minLon, r.maxLat), new Coordinate(r.maxLon, r.minLat));
-<<<<<<< HEAD
-        boolean useJTS = randomBoolean();
-        if (useJTS) {
-            Rectangle expected = SPATIAL_CONTEXT.makeRectangle(r.minLon, r.maxLon, r.minLat, r.maxLat);
-            assertExpected(expected, builder, useJTS);
-        } else {
-            assertExpected(r, builder, useJTS);
-        }
-=======
 
         Rectangle expected = SPATIAL_CONTEXT.makeRectangle(r.minLon, r.maxLon, r.minLat, r.maxLat);
         assertExpected(expected, builder, true);
         assertExpected(r, builder, false);
->>>>>>> 1a5553d4
         assertMalformed(builder);
     }
 
@@ -565,17 +439,8 @@
             }
         } else {
             GeometryCollectionBuilder gcb = RandomShapeGenerator.createGeometryCollection(random());
-<<<<<<< HEAD
-            boolean useJTS = randomBoolean();
-            if (useJTS) {
-                assertExpected(gcb.buildS4J(), gcb, useJTS);
-            } else {
-                assertExpected(gcb.buildLucene(), gcb, useJTS);
-            }
-=======
             assertExpected(gcb.buildS4J(), gcb, true);
             assertExpected(gcb.buildLucene(), gcb, false);
->>>>>>> 1a5553d4
         }
     }
 
