--- conflicted
+++ resolved
@@ -213,14 +213,11 @@
      */
     public abstract T buildS4J();
 
-<<<<<<< HEAD
-=======
     /**
      * build lucene geometry.
      *
      * @return GeoPoint, double[][], Line, Line[], Polygon, Polygon[], Rectangle, Object[]
      */
->>>>>>> 1a5553d4
     public abstract Object buildLucene();
 
     protected static Coordinate shift(Coordinate coordinate, double dateline) {
