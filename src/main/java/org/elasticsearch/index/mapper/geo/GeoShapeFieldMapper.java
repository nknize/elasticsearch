/*
 * Licensed to Elasticsearch under one or more contributor
 * license agreements. See the NOTICE file distributed with
 * this work for additional information regarding copyright
 * ownership. Elasticsearch licenses this file to you under
 * the Apache License, Version 2.0 (the "License"); you may
 * not use this file except in compliance with the License.
 * You may obtain a copy of the License at
 *
 *    http://www.apache.org/licenses/LICENSE-2.0
 *
 * Unless required by applicable law or agreed to in writing,
 * software distributed under the License is distributed on an
 * "AS IS" BASIS, WITHOUT WARRANTIES OR CONDITIONS OF ANY
 * KIND, either express or implied.  See the License for the
 * specific language governing permissions and limitations
 * under the License.
 */
package org.elasticsearch.index.mapper.geo;

import com.spatial4j.core.shape.Shape;
import org.apache.lucene.document.Field;
import org.apache.lucene.document.FieldType;
import org.apache.lucene.index.IndexOptions;
import org.apache.lucene.spatial.prefix.PrefixTreeStrategy;
import org.apache.lucene.spatial.prefix.RecursivePrefixTreeStrategy;
import org.apache.lucene.spatial.prefix.TermQueryPrefixTreeStrategy;
import org.apache.lucene.spatial.prefix.tree.GeohashPrefixTree;
import org.apache.lucene.spatial.prefix.tree.QuadPrefixTree;
import org.apache.lucene.spatial.prefix.tree.SpatialPrefixTree;
import org.elasticsearch.ElasticsearchIllegalArgumentException;
import org.elasticsearch.ElasticsearchParseException;
<<<<<<< HEAD
import org.elasticsearch.bootstrap.Elasticsearch;
=======
>>>>>>> 2d19515b
import org.elasticsearch.common.Strings;
import org.elasticsearch.common.geo.GeoUtils;
import org.elasticsearch.common.geo.SpatialStrategy;
import org.elasticsearch.common.geo.builders.ShapeBuilder;
import org.elasticsearch.common.geo.builders.ShapeBuilder.Orientation;
import org.elasticsearch.common.unit.DistanceUnit;
import org.elasticsearch.common.xcontent.XContentBuilder;
import org.elasticsearch.index.codec.docvaluesformat.DocValuesFormatProvider;
import org.elasticsearch.index.codec.postingsformat.PostingsFormatProvider;
import org.elasticsearch.index.fielddata.FieldDataType;
import org.elasticsearch.index.mapper.FieldMapper;
import org.elasticsearch.index.mapper.Mapper;
import org.elasticsearch.index.mapper.MapperParsingException;
import org.elasticsearch.index.mapper.ParseContext;
import org.elasticsearch.index.mapper.core.AbstractFieldMapper;
import org.osgeo.proj4j.CoordinateReferenceSystem;
<<<<<<< HEAD
=======
//import org.geotools.referencing.CRS;
//import org.opengis.referencing.FactoryException;
//import org.opengis.referencing.NoSuchAuthorityCodeException;
//import org.opengis.referencing.crs.CoordinateReferenceSystem;
>>>>>>> 2d19515b

import java.io.IOException;
import java.util.HashMap;
import java.util.Iterator;
import java.util.List;
import java.util.Map;

import static org.elasticsearch.index.mapper.MapperBuilders.geoShapeField;


/**
 * FieldMapper for indexing {@link com.spatial4j.core.shape.Shape}s.
 * <p/>
 * Currently Shapes can only be indexed and can only be queried using
 * {@link org.elasticsearch.index.query.GeoShapeFilterParser}, consequently
 * a lot of behavior in this Mapper is disabled.
 * <p/>
 * Format supported:
 * <p/>
 * "field" : {
 * "type" : "polygon",
 * "coordinates" : [
 * [ [100.0, 0.0], [101.0, 0.0], [101.0, 1.0], [100.0, 1.0], [100.0, 0.0] ]
 * ]
 * }
 */
public class GeoShapeFieldMapper extends AbstractFieldMapper<String> {

    public static final String CONTENT_TYPE = "geo_shape";

    public static class Names {
        public static final String TREE = "tree";
        public static final String TREE_GEOHASH = "geohash";
        public static final String TREE_QUADTREE = "quadtree";
        public static final String TREE_LEVELS = "tree_levels";
        public static final String TREE_PRESISION = "precision";
        public static final String DISTANCE_ERROR_PCT = "distance_error_pct";
        public static final String ORIENTATION = "orientation";
        public static final String CRS = "crs";
        public static final String STRATEGY = "strategy";
    }

    public static class Defaults {
        public static final String TREE = Names.TREE_GEOHASH;
        public static final String STRATEGY = SpatialStrategy.RECURSIVE.getStrategyName();
        public static final int GEOHASH_LEVELS = GeoUtils.geoHashLevelsForPrecision("50m");
        public static final int QUADTREE_LEVELS = GeoUtils.quadTreeLevelsForPrecision("50m");
        public static final double DISTANCE_ERROR_PCT = 0.025d;
        public static final Orientation ORIENTATION = Orientation.RIGHT;
        public static final CoordinateReferenceSystem COORDINATE_REFERENCE_SYSTEM = ShapeBuilder.WGS84;

        public static final FieldType FIELD_TYPE = new FieldType();

        static {
            FIELD_TYPE.setIndexOptions(IndexOptions.DOCS);
            FIELD_TYPE.setTokenized(false);
            FIELD_TYPE.setStored(false);
            FIELD_TYPE.setStoreTermVectors(false);
            FIELD_TYPE.setOmitNorms(true);
            FIELD_TYPE.freeze();
        }
    }

    public static class Builder extends AbstractFieldMapper.Builder<Builder, GeoShapeFieldMapper> {

        private String tree = Defaults.TREE;
        private String strategyName = Defaults.STRATEGY;
        private int treeLevels = 0;
        private double precisionInMeters = -1;
        private double distanceErrorPct = Defaults.DISTANCE_ERROR_PCT;
        private Orientation orientation = Defaults.ORIENTATION;
        private CoordinateReferenceSystem crs = Defaults.COORDINATE_REFERENCE_SYSTEM;

        private SpatialPrefixTree prefixTree;

        public Builder(String name) {
            super(name, new FieldType(Defaults.FIELD_TYPE));
        }

        public Builder tree(String tree) {
            this.tree = tree;
            return this;
        }

        public Builder strategy(String strategy) {
            this.strategyName = strategy;
            return this;
        }

        public Builder treeLevelsByDistance(double meters) {
            this.precisionInMeters = meters;
            return this;
        }

        public Builder treeLevels(int treeLevels) {
            this.treeLevels = treeLevels;
            return this;
        }

        public Builder distanceErrorPct(double distanceErrorPct) {
            this.distanceErrorPct = distanceErrorPct;
            return this;
        }

        public Builder orientation(Orientation orientation) {
            this.orientation = orientation;
            return this;
        }

        public Builder crs(CoordinateReferenceSystem crs) {
            this.crs = crs;
            return this;
        }

        @Override
        public GeoShapeFieldMapper build(BuilderContext context) {

            final FieldMapper.Names names = buildNames(context);
            if (Names.TREE_GEOHASH.equals(tree)) {
                prefixTree = new GeohashPrefixTree(ShapeBuilder.SPATIAL_CONTEXT, getLevels(treeLevels, precisionInMeters, Defaults.GEOHASH_LEVELS, true));
            } else if (Names.TREE_QUADTREE.equals(tree)) {
                prefixTree = new QuadPrefixTree(ShapeBuilder.SPATIAL_CONTEXT, getLevels(treeLevels, precisionInMeters, Defaults.QUADTREE_LEVELS, false));
            } else {
                throw new ElasticsearchIllegalArgumentException("Unknown prefix tree type [" + tree + "]");
            }

            return new GeoShapeFieldMapper(names, prefixTree, strategyName, distanceErrorPct, orientation, crs, fieldType, postingsProvider,
                    docValuesProvider, multiFieldsBuilder.build(this, context), copyTo);
        }
    }

    private static final int getLevels(int treeLevels, double precisionInMeters, int defaultLevels, boolean geoHash) {
        if (treeLevels > 0 || precisionInMeters >= 0) {
            return Math.max(treeLevels, precisionInMeters >= 0 ? (geoHash ? GeoUtils.geoHashLevelsForPrecision(precisionInMeters)
                    : GeoUtils.quadTreeLevelsForPrecision(precisionInMeters)) : 0);
        }
        return defaultLevels;
    }


    public static class TypeParser implements Mapper.TypeParser {

        @Override
        public Mapper.Builder parse(String name, Map<String, Object> node, ParserContext parserContext) throws MapperParsingException {
            Builder builder = geoShapeField(name);

            for (Iterator<Map.Entry<String, Object>> iterator = node.entrySet().iterator(); iterator.hasNext();) {
                Map.Entry<String, Object> entry = iterator.next();
                String fieldName = Strings.toUnderscoreCase(entry.getKey());
                Object fieldNode = entry.getValue();
                if (Names.TREE.equals(fieldName)) {
                    builder.tree(fieldNode.toString());
                    iterator.remove();
                } else if (Names.TREE_LEVELS.equals(fieldName)) {
                    builder.treeLevels(Integer.parseInt(fieldNode.toString()));
                    iterator.remove();
                } else if (Names.TREE_PRESISION.equals(fieldName)) {
                    builder.treeLevelsByDistance(DistanceUnit.parse(fieldNode.toString(), DistanceUnit.DEFAULT, DistanceUnit.DEFAULT));
                    iterator.remove();
                } else if (Names.DISTANCE_ERROR_PCT.equals(fieldName)) {
                    builder.distanceErrorPct(Double.parseDouble(fieldNode.toString()));
                    iterator.remove();
                } else if (Names.ORIENTATION.equals(fieldName)) {
                    builder.orientation(ShapeBuilder.orientationFromString(fieldNode.toString()));
                    iterator.remove();
                } else if (Names.CRS.equals(fieldName)) {
                    Map<String, Object> fieldNodeMap = (Map<String, Object>) fieldNode;
                    builder.crs(parseCRSMapping(fieldNodeMap));
                    iterator.remove();
                } else if (Names.STRATEGY.equals(fieldName)) {
                    builder.strategy(fieldNode.toString());
                    iterator.remove();
                }
            }
            return builder;
        }

        public CoordinateReferenceSystem parseCRSMapping(Map<String, Object> mapping) {
            Iterator<Map.Entry<String, Object>> iterator = mapping.entrySet().iterator();
            // parse DocumentMapper
<<<<<<< HEAD
//            if (!mapping.containsKey("type")) {
//                throw new ElasticsearchParseException("crs object does not contain a required " +
//                        "'type' field which must be one of 'name' or 'link");
//            } else {
//                Map.Entry props = ((Map.Entry)mapping.get("properties"));
//                if (props == null) {
//                    throw new ElasticsearchParseException("crs object does not contain required 'properties' object");
//                }
//                String fieldName = Strings.toUnderscoreCase((String)mapping.get("type"));
//                switch (fieldName) {
//                    case "name":
//                        Object crsNameMapObj = props.getValue();
//                        HashMap crsNameMap;
//                        if (crsNameMapObj == null || !(crsNameMapObj instanceof HashMap)
//                                || !(crsNameMap = (HashMap)crsNameMapObj).containsKey("name")) {
//                            throw new ElasticsearchParseException("crs properties does not contain a name");
//                        }
//                        String crsName = (String)((Map.Entry)(crsNameMap.get("name"))).getValue();
//                        return ShapeBuilder.createCRSfromName(Strings.toUnderscoreCase(crsName));
//                    case "link":
//                        return ShapeBuilder.createCRSfromLink(null);
//                    default:
//                        throw new IllegalArgumentException("no such crs type [" + fieldName + "]");
//                }
//            }

            Map.Entry<String, Object> props;
            String propStr = null;
            String type = null;
=======
>>>>>>> 2d19515b
            while (iterator.hasNext()) {
                Map.Entry<String, Object> entry = iterator.next();
                String fieldName = Strings.toUnderscoreCase(entry.getKey());
                Object fieldNode = entry.getValue();
<<<<<<< HEAD
                if ("type".equals(fieldName)) {
                    iterator.remove();
                    type = fieldNode.toString();
                } else if ("properties".equals(fieldName)) {
                    iterator.remove();
                    props = entry;
                    propStr = ((Map)(props.getValue())).get("name").toString();
=======

                if ("type".equals(fieldName)) {
                    iterator.remove();
                    Map.Entry<String, Object> props = iterator.next();
                    if (!"properties".equals(Strings.toUnderscoreCase(props.getKey()))) {
                        throw new ElasticsearchParseException("found <" + props.getKey() + "> when expecting <properties> field");
                    } else {
                        String propStr = props.getValue().toString();
                        switch (fieldNode.toString()) {
                            case "name":
                                return /*CRS.decode(propStr);*/ ShapeBuilder.createCRSfromName(propStr);
                            case "link":
                                return ShapeBuilder.createCRSfromLink(propStr);
                            default:
                                throw new IllegalArgumentException("no such crs type [" + fieldNode + "]");
                        }
                    }
>>>>>>> 2d19515b
                } else {
                    throw new ElasticsearchParseException("found <" + fieldName + "> when expecting <type> field");
                }
            }
<<<<<<< HEAD

            switch (type) {
                case "name":
                    return ShapeBuilder.createCRSfromName(ShapeBuilder.CRSBuilder.convertToProj4Name(propStr));
                case "link":
                    return ShapeBuilder.createCRSfromLink(propStr);
                default:
                    throw new IllegalArgumentException("no such crs type [" + type + "]");
            }
=======
            return ShapeBuilder.WGS84;
>>>>>>> 2d19515b
        }
    }

    private final PrefixTreeStrategy defaultStrategy;
    private final RecursivePrefixTreeStrategy recursiveStrategy;
    private final TermQueryPrefixTreeStrategy termStrategy;
    private Orientation shapeOrientation;
    private CoordinateReferenceSystem crs;

    public GeoShapeFieldMapper(FieldMapper.Names names, SpatialPrefixTree tree, String defaultStrategyName, double distanceErrorPct,
                               Orientation shapeOrientation, CoordinateReferenceSystem crs, FieldType fieldType, PostingsFormatProvider
<<<<<<< HEAD
                               postingsProvider, DocValuesFormatProvider docValuesProvider, MultiFields multiFields, CopyTo copyTo) {
=======
            postingsProvider, DocValuesFormatProvider docValuesProvider, MultiFields multiFields, CopyTo copyTo) {
>>>>>>> 2d19515b
        super(names, 1, fieldType, null, null, null, postingsProvider, docValuesProvider, null, null, null, null, multiFields, copyTo);
        this.recursiveStrategy = new RecursivePrefixTreeStrategy(tree, names.indexName());
        this.recursiveStrategy.setDistErrPct(distanceErrorPct);
        this.termStrategy = new TermQueryPrefixTreeStrategy(tree, names.indexName());
        this.termStrategy.setDistErrPct(distanceErrorPct);
        this.defaultStrategy = resolveStrategy(defaultStrategyName);
        this.shapeOrientation = shapeOrientation;
        this.crs = crs;
    }

    @Override
    public FieldType defaultFieldType() {
        return Defaults.FIELD_TYPE;
    }

    @Override
    public FieldDataType defaultFieldDataType() {
        return null;
    }

    @Override
    public boolean hasDocValues() {
        return false;
    }

    @Override
    public void parse(ParseContext context) throws IOException {
        try {
            Shape shape = context.parseExternalValue(Shape.class);
            if (shape == null) {
                ShapeBuilder shapeBuilder = ShapeBuilder.parse(context.parser(), this);
                if (shapeBuilder == null) {
                    return;
                }
                shape = shapeBuilder.build();
            }
            Field[] fields = defaultStrategy.createIndexableFields(shape);
            if (fields == null || fields.length == 0) {
                return;
            }
            for (Field field : fields) {
                if (!customBoost()) {
                    field.setBoost(boost);
                }
                if (context.listener().beforeFieldAdded(this, field, context)) {
                    context.doc().add(field);
                }
            }
        } catch (Exception e) {
            throw new MapperParsingException("failed to parse [" + names.fullName() + "]", e);
        }
    }

    @Override
    protected void parseCreateField(ParseContext context, List<Field> fields) throws IOException {
    }

    @Override
    protected void doXContentBody(XContentBuilder builder, boolean includeDefaults, Params params) throws IOException {
        builder.field("type", contentType());

        // TODO: Come up with a better way to get the name, maybe pass it from builder
        if (defaultStrategy.getGrid() instanceof GeohashPrefixTree) {
            // Don't emit the tree name since GeohashPrefixTree is the default
            // Only emit the tree levels if it isn't the default value
            if (includeDefaults || defaultStrategy.getGrid().getMaxLevels() != Defaults.GEOHASH_LEVELS) {
                builder.field(Names.TREE_LEVELS, defaultStrategy.getGrid().getMaxLevels());
            }
        } else {
            builder.field(Names.TREE, Names.TREE_QUADTREE);
            if (includeDefaults || defaultStrategy.getGrid().getMaxLevels() != Defaults.QUADTREE_LEVELS) {
                builder.field(Names.TREE_LEVELS, defaultStrategy.getGrid().getMaxLevels());
            }
        }

        if (includeDefaults || defaultStrategy.getDistErrPct() != Defaults.DISTANCE_ERROR_PCT) {
            builder.field(Names.DISTANCE_ERROR_PCT, defaultStrategy.getDistErrPct());
        }

        if (includeDefaults || shapeOrientation != Defaults.ORIENTATION ) {
            builder.field(Names.ORIENTATION, shapeOrientation);
        }

        if (includeDefaults || crs != Defaults.COORDINATE_REFERENCE_SYSTEM) {
            builder.startObject("crs")
                    .field("type", "name")
                    .startObject("properties")
                    .field("name", "urn:ogc:def:crs:" + crs.getName().replace(":", ":1.3:"))
                    .endObject()
                    .endObject();
        }
    }

    @Override
    protected String contentType() {
        return CONTENT_TYPE;
    }

    @Override
    public String value(Object value) {
        throw new UnsupportedOperationException("GeoShape fields cannot be converted to String values");
    }

    public PrefixTreeStrategy defaultStrategy() {
        return this.defaultStrategy;
    }

    public PrefixTreeStrategy recursiveStrategy() {
        return this.recursiveStrategy;
    }

    public PrefixTreeStrategy termStrategy() {
        return this.termStrategy;
    }

    public Orientation orientation() { return this.shapeOrientation; }

    public CoordinateReferenceSystem crs() { return this.crs; }

    public PrefixTreeStrategy resolveStrategy(String strategyName) {
        if (SpatialStrategy.RECURSIVE.getStrategyName().equals(strategyName)) {
            return recursiveStrategy;
        }
        if (SpatialStrategy.TERM.getStrategyName().equals(strategyName)) {
            return termStrategy;
        }
        throw new ElasticsearchIllegalArgumentException("Unknown prefix tree strategy [" + strategyName + "]");
    }

}<|MERGE_RESOLUTION|>--- conflicted
+++ resolved
@@ -30,10 +30,6 @@
 import org.apache.lucene.spatial.prefix.tree.SpatialPrefixTree;
 import org.elasticsearch.ElasticsearchIllegalArgumentException;
 import org.elasticsearch.ElasticsearchParseException;
-<<<<<<< HEAD
-import org.elasticsearch.bootstrap.Elasticsearch;
-=======
->>>>>>> 2d19515b
 import org.elasticsearch.common.Strings;
 import org.elasticsearch.common.geo.GeoUtils;
 import org.elasticsearch.common.geo.SpatialStrategy;
@@ -50,16 +46,8 @@
 import org.elasticsearch.index.mapper.ParseContext;
 import org.elasticsearch.index.mapper.core.AbstractFieldMapper;
 import org.osgeo.proj4j.CoordinateReferenceSystem;
-<<<<<<< HEAD
-=======
-//import org.geotools.referencing.CRS;
-//import org.opengis.referencing.FactoryException;
-//import org.opengis.referencing.NoSuchAuthorityCodeException;
-//import org.opengis.referencing.crs.CoordinateReferenceSystem;
->>>>>>> 2d19515b
 
 import java.io.IOException;
-import java.util.HashMap;
 import java.util.Iterator;
 import java.util.List;
 import java.util.Map;
@@ -237,7 +225,6 @@
         public CoordinateReferenceSystem parseCRSMapping(Map<String, Object> mapping) {
             Iterator<Map.Entry<String, Object>> iterator = mapping.entrySet().iterator();
             // parse DocumentMapper
-<<<<<<< HEAD
 //            if (!mapping.containsKey("type")) {
 //                throw new ElasticsearchParseException("crs object does not contain a required " +
 //                        "'type' field which must be one of 'name' or 'link");
@@ -267,13 +254,10 @@
             Map.Entry<String, Object> props;
             String propStr = null;
             String type = null;
-=======
->>>>>>> 2d19515b
             while (iterator.hasNext()) {
                 Map.Entry<String, Object> entry = iterator.next();
                 String fieldName = Strings.toUnderscoreCase(entry.getKey());
                 Object fieldNode = entry.getValue();
-<<<<<<< HEAD
                 if ("type".equals(fieldName)) {
                     iterator.remove();
                     type = fieldNode.toString();
@@ -281,30 +265,10 @@
                     iterator.remove();
                     props = entry;
                     propStr = ((Map)(props.getValue())).get("name").toString();
-=======
-
-                if ("type".equals(fieldName)) {
-                    iterator.remove();
-                    Map.Entry<String, Object> props = iterator.next();
-                    if (!"properties".equals(Strings.toUnderscoreCase(props.getKey()))) {
-                        throw new ElasticsearchParseException("found <" + props.getKey() + "> when expecting <properties> field");
-                    } else {
-                        String propStr = props.getValue().toString();
-                        switch (fieldNode.toString()) {
-                            case "name":
-                                return /*CRS.decode(propStr);*/ ShapeBuilder.createCRSfromName(propStr);
-                            case "link":
-                                return ShapeBuilder.createCRSfromLink(propStr);
-                            default:
-                                throw new IllegalArgumentException("no such crs type [" + fieldNode + "]");
-                        }
-                    }
->>>>>>> 2d19515b
                 } else {
                     throw new ElasticsearchParseException("found <" + fieldName + "> when expecting <type> field");
                 }
             }
-<<<<<<< HEAD
 
             switch (type) {
                 case "name":
@@ -314,9 +278,6 @@
                 default:
                     throw new IllegalArgumentException("no such crs type [" + type + "]");
             }
-=======
-            return ShapeBuilder.WGS84;
->>>>>>> 2d19515b
         }
     }
 
@@ -328,11 +289,7 @@
 
     public GeoShapeFieldMapper(FieldMapper.Names names, SpatialPrefixTree tree, String defaultStrategyName, double distanceErrorPct,
                                Orientation shapeOrientation, CoordinateReferenceSystem crs, FieldType fieldType, PostingsFormatProvider
-<<<<<<< HEAD
                                postingsProvider, DocValuesFormatProvider docValuesProvider, MultiFields multiFields, CopyTo copyTo) {
-=======
-            postingsProvider, DocValuesFormatProvider docValuesProvider, MultiFields multiFields, CopyTo copyTo) {
->>>>>>> 2d19515b
         super(names, 1, fieldType, null, null, null, postingsProvider, docValuesProvider, null, null, null, null, multiFields, copyTo);
         this.recursiveStrategy = new RecursivePrefixTreeStrategy(tree, names.indexName());
         this.recursiveStrategy.setDistErrPct(distanceErrorPct);
